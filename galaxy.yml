--- conflicted
+++ resolved
@@ -8,11 +8,8 @@
 name: ciscosmb 
 
 # The version of the collection. Must be compatible with semantic versioning
-<<<<<<< HEAD
+
 version: 0.0.5
-=======
-version: 0.0.4
->>>>>>> a302b0c3
 
 # The path to the Markdown (.md) readme file. This path is relative to the root of the collection
 readme: README.md
